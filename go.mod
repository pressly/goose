module github.com/pressly/goose/v3

go 1.22.0
<<<<<<< HEAD
=======

toolchain go1.24.0
>>>>>>> 6a70e744

require (
	github.com/ClickHouse/clickhouse-go/v2 v2.31.0
	github.com/go-sql-driver/mysql v1.8.1
	github.com/jackc/pgx/v5 v5.7.2
	github.com/joho/godotenv v1.5.1
	github.com/mfridman/interpolate v0.0.2
	github.com/mfridman/xflag v0.1.0
	github.com/microsoft/go-mssqldb v1.8.0
	github.com/sethvargo/go-retry v0.3.0
	github.com/stretchr/testify v1.10.0
	github.com/tursodatabase/libsql-client-go v0.0.0-20240902231107-85af5b9d094d
	github.com/vertica/vertica-sql-go v1.3.3
	github.com/ydb-platform/ydb-go-sdk/v3 v3.99.10
	github.com/ziutek/mymysql v1.5.4
	go.uber.org/multierr v1.11.0
	golang.org/x/sync v0.11.0
	modernc.org/sqlite v1.34.5
)

require (
	filippo.io/edwards25519 v1.1.0 // indirect
	github.com/ClickHouse/ch-go v0.64.1 // indirect
	github.com/andybalholm/brotli v1.1.1 // indirect
	github.com/antlr4-go/antlr/v4 v4.13.0 // indirect
	github.com/coder/websocket v1.8.12 // indirect
	github.com/davecgh/go-spew v1.1.1 // indirect
	github.com/dustin/go-humanize v1.0.1 // indirect
	github.com/elastic/go-sysinfo v1.11.2 // indirect
	github.com/elastic/go-windows v1.0.1 // indirect
	github.com/go-faster/city v1.0.1 // indirect
	github.com/go-faster/errors v0.7.1 // indirect
	github.com/golang-jwt/jwt/v4 v4.5.1 // indirect
	github.com/golang-sql/civil v0.0.0-20220223132316-b832511892a9 // indirect
	github.com/golang-sql/sqlexp v0.1.0 // indirect
	github.com/golang/protobuf v1.5.4 // indirect
	github.com/google/uuid v1.6.0 // indirect
	github.com/jackc/pgpassfile v1.0.0 // indirect
	github.com/jackc/pgservicefile v0.0.0-20240606120523-5a60cdf6a761 // indirect
	github.com/jackc/puddle/v2 v2.2.2 // indirect
	github.com/joeshaw/multierror v0.0.0-20140124173710-69b34d4ec901 // indirect
	github.com/jonboulle/clockwork v0.4.0 // indirect
	github.com/klauspost/compress v1.17.11 // indirect
	github.com/mattn/go-isatty v0.0.20 // indirect
	github.com/ncruces/go-strftime v0.1.9 // indirect
	github.com/paulmach/orb v0.11.1 // indirect
	github.com/pierrec/lz4/v4 v4.1.22 // indirect
	github.com/pkg/errors v0.9.1 // indirect
	github.com/pmezard/go-difflib v1.0.0 // indirect
	github.com/prometheus/procfs v0.12.0 // indirect
	github.com/remyoudompheng/bigfft v0.0.0-20230129092748-24d4a6f8daec // indirect
	github.com/rogpeppe/go-internal v1.13.1 // indirect
	github.com/segmentio/asm v1.2.0 // indirect
	github.com/shopspring/decimal v1.4.0 // indirect
	github.com/ydb-platform/ydb-go-genproto v0.0.0-20241112172322-ea1f63298f77 // indirect
	go.opentelemetry.io/otel v1.34.0 // indirect
	go.opentelemetry.io/otel/trace v1.34.0 // indirect
	golang.org/x/crypto v0.32.0 // indirect
	golang.org/x/exp v0.0.0-20240325151524-a685a6edb6d8 // indirect
	golang.org/x/net v0.34.0 // indirect
	golang.org/x/sys v0.29.0 // indirect
	golang.org/x/text v0.21.0 // indirect
	google.golang.org/genproto/googleapis/rpc v0.0.0-20240318140521-94a12d6c2237 // indirect
	google.golang.org/grpc v1.62.1 // indirect
	google.golang.org/protobuf v1.33.0 // indirect
	gopkg.in/yaml.v3 v3.0.1 // indirect
	howett.net/plist v1.0.0 // indirect
	modernc.org/libc v1.55.3 // indirect
	modernc.org/mathutil v1.6.0 // indirect
	modernc.org/memory v1.8.0 // indirect
)

retract (
	v3.21.0 // Invalid replace directives
	v3.12.2 // Invalid module reference
	v3.12.1 // Invalid module reference
	v3.12.0 // Invalid module reference
)<|MERGE_RESOLUTION|>--- conflicted
+++ resolved
@@ -1,11 +1,8 @@
 module github.com/pressly/goose/v3
 
 go 1.22.0
-<<<<<<< HEAD
-=======
 
 toolchain go1.24.0
->>>>>>> 6a70e744
 
 require (
 	github.com/ClickHouse/clickhouse-go/v2 v2.31.0
