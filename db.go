package goose

import (
	"database/sql"
	"fmt"
)

// OpenDBWithDriver creates a connection to a database, and modifies goose
// internals to be compatible with the supplied driver by calling SetDialect.
func OpenDBWithDriver(driver string, dbstring string) (*sql.DB, error) {
	if err := SetDialect(driver); err != nil {
		return nil, err
	}

	switch driver {
	case "mssql":
		driver = "sqlserver"
	case "redshift":
		driver = "postgres"
	case "tidb":
		driver = "mysql"
	}

	switch driver {
<<<<<<< HEAD
	case "postgres", "pgx", "sqlite3", "sqlite", "mysql", "sqlserver", "clickhouse", "vertica":
=======
	case "postgres", "pgx", "sqlite3", "sqlite", "mysql", "sqlserver", "clickhouse", "ydb":
>>>>>>> b9bfd3d6
		return sql.Open(driver, dbstring)
	default:
		return nil, fmt.Errorf("unsupported driver %s", driver)
	}
}<|MERGE_RESOLUTION|>--- conflicted
+++ resolved
@@ -22,11 +22,7 @@
 	}
 
 	switch driver {
-<<<<<<< HEAD
-	case "postgres", "pgx", "sqlite3", "sqlite", "mysql", "sqlserver", "clickhouse", "vertica":
-=======
-	case "postgres", "pgx", "sqlite3", "sqlite", "mysql", "sqlserver", "clickhouse", "ydb":
->>>>>>> b9bfd3d6
+	case "postgres", "pgx", "sqlite3", "sqlite", "mysql", "sqlserver", "clickhouse", "vertica", "ydb":
 		return sql.Open(driver, dbstring)
 	default:
 		return nil, fmt.Errorf("unsupported driver %s", driver)
