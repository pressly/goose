--- conflicted
+++ resolved
@@ -22,17 +22,9 @@
 	}
 
 	switch driver {
-<<<<<<< HEAD
-	case "postgres", "pgx", "sqlite3", "sqlite", "mysql", "sqlserver", "clickhouse", "vertica", "ydb":
-=======
-	case "postgres", "pgx", "sqlite3", "sqlite", "mysql", "sqlserver", "clickhouse", "vertica", "azuresql":
->>>>>>> 6c1d92b9
+	case "postgres", "pgx", "sqlite3", "sqlite", "mysql", "sqlserver", "clickhouse", "vertica", "ydb", "azuresql":
 		return sql.Open(driver, dbstring)
 	default:
 		return nil, fmt.Errorf("unsupported driver %s", driver)
 	}
-}
-
-type execer interface {
-	Exec(query string, args ...interface{}) (sql.Result, error)
 }