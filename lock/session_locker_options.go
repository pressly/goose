--- conflicted
+++ resolved
@@ -44,11 +44,7 @@
 			return errors.New("failure threshold must be greater than 0, minimum is 1")
 		}
 		c.lockProbe = probe{
-<<<<<<< HEAD
-			period:           time.Duration(period) * time.Second,
-=======
 			intervalDuration: time.Duration(period) * time.Second,
->>>>>>> 99d73b7c
 			failureThreshold: failureThreshold,
 		}
 		return nil
@@ -71,11 +67,7 @@
 			return errors.New("failure threshold must be greater than 0, minimum is 1")
 		}
 		c.unlockProbe = probe{
-<<<<<<< HEAD
-			period:           time.Duration(period) * time.Second,
-=======
 			intervalDuration: time.Duration(period) * time.Second,
->>>>>>> 99d73b7c
 			failureThreshold: failureThreshold,
 		}
 		return nil
@@ -92,11 +84,7 @@
 // total timeout will be the period times the failure threshold.
 type probe struct {
 	// How often (in seconds) to perform the probe.
-<<<<<<< HEAD
-	period time.Duration
-=======
 	intervalDuration time.Duration
->>>>>>> 99d73b7c
 	// Number of times to retry the probe.
 	failureThreshold uint64
 }
