package lock

import (
	"context"
	"database/sql"
	"errors"
	"fmt"
	"time"

	"github.com/sethvargo/go-retry"
)

// NewPostgresSessionLocker returns a SessionLocker that utilizes PostgreSQL's exclusive
// session-level advisory lock mechanism.
//
// This function creates a SessionLocker that can be used to acquire and release a lock for
// synchronization purposes. The lock acquisition is retried until it is successfully acquired or
// until the failure threshold is reached. The default lock duration is set to 5 minutes, and the
// default unlock duration is set to 1 minute.
//
// If you have long running migrations, you may want to increase the lock duration.
//
// See [SessionLockerOption] for options that can be used to configure the SessionLocker.
func NewPostgresSessionLocker(opts ...SessionLockerOption) (SessionLocker, error) {
	cfg := sessionLockerConfig{
		lockID: DefaultLockID,
		lockProbe: probe{
<<<<<<< HEAD
			period:           5 * time.Second,
			failureThreshold: 60,
		},
		unlockProbe: probe{
			period:           2 * time.Second,
=======
			intervalDuration: 5 * time.Second,
			failureThreshold: 60,
		},
		unlockProbe: probe{
			intervalDuration: 2 * time.Second,
>>>>>>> 99d73b7c
			failureThreshold: 30,
		},
	}
	for _, opt := range opts {
		if err := opt.apply(&cfg); err != nil {
			return nil, err
		}
	}
	return &postgresSessionLocker{
		lockID: cfg.lockID,
		retryLock: retry.WithMaxRetries(
			cfg.lockProbe.failureThreshold,
<<<<<<< HEAD
			retry.NewConstant(cfg.lockProbe.period),
		),
		retryUnlock: retry.WithMaxRetries(
			cfg.unlockProbe.failureThreshold,
			retry.NewConstant(cfg.unlockProbe.period),
=======
			retry.NewConstant(cfg.lockProbe.intervalDuration),
		),
		retryUnlock: retry.WithMaxRetries(
			cfg.unlockProbe.failureThreshold,
			retry.NewConstant(cfg.unlockProbe.intervalDuration),
>>>>>>> 99d73b7c
		),
	}, nil
}

type postgresSessionLocker struct {
	lockID      int64
	retryLock   retry.Backoff
	retryUnlock retry.Backoff
}

var _ SessionLocker = (*postgresSessionLocker)(nil)

func (l *postgresSessionLocker) SessionLock(ctx context.Context, conn *sql.Conn) error {
	return retry.Do(ctx, l.retryLock, func(ctx context.Context) error {
		row := conn.QueryRowContext(ctx, "SELECT pg_try_advisory_lock($1)", l.lockID)
		var locked bool
		if err := row.Scan(&locked); err != nil {
			return fmt.Errorf("failed to execute pg_try_advisory_lock: %w", err)
		}
		if locked {
			// A session-level advisory lock was acquired.
			return nil
		}
		// A session-level advisory lock could not be acquired. This is likely because another
		// process has already acquired the lock. We will continue retrying until the lock is
		// acquired or the maximum number of retries is reached.
		return retry.RetryableError(errors.New("failed to acquire lock"))
	})
}

func (l *postgresSessionLocker) SessionUnlock(ctx context.Context, conn *sql.Conn) error {
	return retry.Do(ctx, l.retryUnlock, func(ctx context.Context) error {
		var unlocked bool
		row := conn.QueryRowContext(ctx, "SELECT pg_advisory_unlock($1)", l.lockID)
		if err := row.Scan(&unlocked); err != nil {
			return fmt.Errorf("failed to execute pg_advisory_unlock: %w", err)
		}
		if unlocked {
			// A session-level advisory lock was released.
			return nil
		}
		/*
			docs(md): provide users with some documentation on how they can unlock the session
			manually.

			This is probably not an issue for 99.99% of users since pg_advisory_unlock_all() will
			release all session level advisory locks held by the current session. It is implicitly
			invoked at session end, even if the client disconnects ungracefully.

			Here is output from a session that has a lock held:

			SELECT pid,granted,((classid::bigint<<32)|objid::bigint)AS goose_lock_id FROM pg_locks
			WHERE locktype='advisory';

			| pid | granted | goose_lock_id       |
			|-----|---------|---------------------|
			| 191 | t       | 5887940537704921958 |

			A forceful way to unlock the session is to terminate the backend with SIGTERM:

			SELECT pg_terminate_backend(191);

			Subsequent commands on the same connection will fail with:

			Query 1 ERROR: FATAL: terminating connection due to administrator command
		*/
		return retry.RetryableError(errors.New("failed to unlock session"))
	})
}<|MERGE_RESOLUTION|>--- conflicted
+++ resolved
@@ -25,19 +25,11 @@
 	cfg := sessionLockerConfig{
 		lockID: DefaultLockID,
 		lockProbe: probe{
-<<<<<<< HEAD
-			period:           5 * time.Second,
-			failureThreshold: 60,
-		},
-		unlockProbe: probe{
-			period:           2 * time.Second,
-=======
 			intervalDuration: 5 * time.Second,
 			failureThreshold: 60,
 		},
 		unlockProbe: probe{
 			intervalDuration: 2 * time.Second,
->>>>>>> 99d73b7c
 			failureThreshold: 30,
 		},
 	}
@@ -50,19 +42,11 @@
 		lockID: cfg.lockID,
 		retryLock: retry.WithMaxRetries(
 			cfg.lockProbe.failureThreshold,
-<<<<<<< HEAD
-			retry.NewConstant(cfg.lockProbe.period),
-		),
-		retryUnlock: retry.WithMaxRetries(
-			cfg.unlockProbe.failureThreshold,
-			retry.NewConstant(cfg.unlockProbe.period),
-=======
 			retry.NewConstant(cfg.lockProbe.intervalDuration),
 		),
 		retryUnlock: retry.WithMaxRetries(
 			cfg.unlockProbe.failureThreshold,
 			retry.NewConstant(cfg.unlockProbe.intervalDuration),
->>>>>>> 99d73b7c
 		),
 	}, nil
 }
