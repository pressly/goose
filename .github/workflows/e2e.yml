--- conflicted
+++ resolved
@@ -14,11 +14,7 @@
     strategy:
       max-parallel: 2
       matrix:
-<<<<<<< HEAD
-        dialect: ["postgres", "mysql", "vertica", "clickhouse"]
-=======
-        dialect: ["postgres", "mysql", "ydb"]
->>>>>>> b9bfd3d6
+        dialect: ["postgres", "mysql", "vertica", "clickhouse", "ydb"]
 
     steps:
       - name: Checkout code
