--- conflicted
+++ resolved
@@ -39,13 +39,10 @@
 		dialect = &TiDBDialect{}
 	case "clickhouse":
 		dialect = &ClickHouseDialect{}
-<<<<<<< HEAD
 	case "vertica":
 		dialect = &VerticaDialect{}
-=======
 	case "ydb":
 		dialect = &YDBDialect{}
->>>>>>> b9bfd3d6
 	default:
 		return fmt.Errorf("%q: unknown dialect", d)
 	}
@@ -327,7 +324,6 @@
 }
 
 func (m ClickHouseDialect) deleteVersionSQL() string {
-<<<<<<< HEAD
 	return fmt.Sprintf("ALTER TABLE %s DELETE WHERE version_id = $1 SETTINGS mutations_sync = 2", TableName())
 }
 
@@ -367,8 +363,6 @@
 
 func (v VerticaDialect) deleteVersionSQL() string {
 	return fmt.Sprintf("DELETE FROM %s WHERE version_id=?;", TableName())
-=======
-	return fmt.Sprintf("ALTER TABLE %s DELETE WHERE version_id = ?", TableName())
 }
 
 ////////////////////////////
@@ -406,5 +400,4 @@
 
 func (m YDBDialect) deleteVersionSQL() string {
 	return fmt.Sprintf("DELETE FROM %s WHERE version_id = ?", TableName())
->>>>>>> b9bfd3d6
 }