package goose

import (
	"fmt"

	"github.com/pressly/goose/v3/internal/dialect"
)

func init() {
	store, _ = dialect.NewStore(dialect.Postgres, TableName())
}

<<<<<<< HEAD
var dialect SQLDialect = &PostgresDialect{}

var dialects = map[string]SQLDialect{}

// GetDialect gets the SQLDialect
func GetDialect() SQLDialect {
	return dialect
}
=======
var store dialect.Store
>>>>>>> baaec139

// SetDialect sets the dialect to use for the goose package.
func SetDialect(s string) error {
	var d dialect.Dialect
	switch s {
	case "postgres", "pgx":
		d = dialect.Postgres
	case "mysql":
		d = dialect.Mysql
	case "sqlite3", "sqlite":
		d = dialect.Sqlite3
	case "mssql":
		d = dialect.Sqlserver
	case "redshift":
		d = dialect.Redshift
	case "tidb":
		d = dialect.Tidb
	case "clickhouse":
		d = dialect.Clickhouse
	case "vertica":
<<<<<<< HEAD
		dialect = &VerticaDialect{}
	case "ydb":
		dialect = dialects["ydb"]
=======
		d = dialect.Vertica
>>>>>>> baaec139
	default:
		return fmt.Errorf("%q: unknown dialect", s)
	}
	var err error
	store, err = dialect.NewStore(d, TableName())
	return err
}<|MERGE_RESOLUTION|>--- conflicted
+++ resolved
@@ -10,18 +10,7 @@
 	store, _ = dialect.NewStore(dialect.Postgres, TableName())
 }
 
-<<<<<<< HEAD
-var dialect SQLDialect = &PostgresDialect{}
-
-var dialects = map[string]SQLDialect{}
-
-// GetDialect gets the SQLDialect
-func GetDialect() SQLDialect {
-	return dialect
-}
-=======
 var store dialect.Store
->>>>>>> baaec139
 
 // SetDialect sets the dialect to use for the goose package.
 func SetDialect(s string) error {
@@ -42,13 +31,9 @@
 	case "clickhouse":
 		d = dialect.Clickhouse
 	case "vertica":
-<<<<<<< HEAD
-		dialect = &VerticaDialect{}
+		d = dialect.Vertica
 	case "ydb":
-		dialect = dialects["ydb"]
-=======
-		d = dialect.Vertica
->>>>>>> baaec139
+		d = dialect.YDB
 	default:
 		return fmt.Errorf("%q: unknown dialect", s)
 	}
