package goose

import (
	"context"
	"database/sql"
	"errors"
	"fmt"
	"path/filepath"
	"strconv"
	"strings"
	"time"

	"github.com/pressly/goose/v3/internal/sqlparser"
)

// MigrationRecord struct.
type MigrationRecord struct {
	VersionID int64
	TStamp    time.Time
	IsApplied bool // was this a result of up() or down()
}

type migrationOptions struct {
	isDryRun bool
}

type MigrationOptionsFunc func(o *migrationOptions)

func MigrationWithDryRun() MigrationOptionsFunc {
	return func(mo *migrationOptions) { mo.isDryRun = true }
}

// Migration struct.
type Migration struct {
	Version              int64
	Next                 int64  // next version, or -1 if none
	Previous             int64  // previous version, -1 if none
	Source               string // path to .sql script or go file
	Registered           bool
	UseTx                bool
	UpFn, DownFn         GoMigration
	UpFnNoTx, DownFnNoTx GoMigrationNoTx
	noVersioning         bool
}

func (m *Migration) String() string {
	return fmt.Sprint(m.Source)
}

// Up runs an up migration.
<<<<<<< HEAD
func (m *Migration) Up(db *sql.DB, opts ...MigrationOptionsFunc) error {
	option := &migrationOptions{}
	for _, f := range opts {
		f(option)
	}
	if err := m.run(db, true /* direction */, option.isDryRun); err != nil {
=======
func (m *Migration) Up(db *sql.DB) error {
	ctx := context.Background()
	if err := m.run(ctx, db, true); err != nil {
>>>>>>> e2ecb28d
		return err
	}
	return nil
}

// Down runs a down migration.
<<<<<<< HEAD
func (m *Migration) Down(db *sql.DB, opts ...MigrationOptionsFunc) error {
	option := &migrationOptions{}
	for _, f := range opts {
		f(option)
	}
	if err := m.run(db, false /* direction */, option.isDryRun); err != nil {
=======
func (m *Migration) Down(db *sql.DB) error {
	ctx := context.Background()
	if err := m.run(ctx, db, false); err != nil {
>>>>>>> e2ecb28d
		return err
	}
	return nil
}

<<<<<<< HEAD
func (m *Migration) run(db *sql.DB, direction bool, isDryRun bool) error {
=======
func (m *Migration) run(ctx context.Context, db *sql.DB, direction bool) error {
>>>>>>> e2ecb28d
	switch filepath.Ext(m.Source) {
	case ".sql":
		f, err := baseFS.Open(m.Source)
		if err != nil {
			return fmt.Errorf("ERROR %v: failed to open SQL migration file: %w", filepath.Base(m.Source), err)
		}
		defer f.Close()

		statements, useTx, err := sqlparser.ParseSQLMigration(f, sqlparser.FromBool(direction), verbose)
		if err != nil {
			return fmt.Errorf("ERROR %v: failed to parse SQL migration file: %w", filepath.Base(m.Source), err)
		}

		if isDryRun {
			log.Printf("DRY-RUN %s\n", filepath.Base(m.Source))
			return nil
		}
		start := time.Now()
		if err := runSQLMigration(ctx, db, statements, useTx, m.Version, direction, m.noVersioning); err != nil {
			return fmt.Errorf("ERROR %v: failed to run SQL migration: %w", filepath.Base(m.Source), err)
		}
		finish := truncateDuration(time.Since(start))

		if len(statements) > 0 {
			log.Printf("OK      %s (%s)\n", filepath.Base(m.Source), finish)
		} else {
			log.Printf("EMPTY   %s (%s)\n", filepath.Base(m.Source), finish)
		}

	case ".go":
		if !m.Registered {
			return fmt.Errorf("ERROR %v: failed to run Go migration: Go functions must be registered and built into a custom binary (see https://github.com/pressly/goose/tree/master/examples/go-migrations)", m.Source)
		}
		if isDryRun {
			log.Printf("DRY-RUN %s (%s)\n", filepath.Base(m.Source))
			return nil
		}
		start := time.Now()
		var empty bool
		if m.UseTx {
			// Run go-based migration inside a tx.
			fn := m.DownFn
			if direction {
				fn = m.UpFn
			}
			empty = (fn == nil)
			if err := runGoMigration(
				ctx,
				db,
				fn,
				m.Version,
				direction,
				!m.noVersioning,
			); err != nil {
				return fmt.Errorf("ERROR go migration: %q: %w", filepath.Base(m.Source), err)
			}
		} else {
			// Run go-based migration outside a tx.
			fn := m.DownFnNoTx
			if direction {
				fn = m.UpFnNoTx
			}
			empty = (fn == nil)
			if err := runGoMigrationNoTx(
				ctx,
				db,
				fn,
				m.Version,
				direction,
				!m.noVersioning,
			); err != nil {
				return fmt.Errorf("ERROR go migration no tx: %q: %w", filepath.Base(m.Source), err)
			}
		}
		finish := truncateDuration(time.Since(start))
		if !empty {
			log.Printf("OK      %s (%s)\n", filepath.Base(m.Source), finish)
		} else {
			log.Printf("EMPTY   %s (%s)\n", filepath.Base(m.Source), finish)
		}
	}
	return nil
}

func runGoMigrationNoTx(
	ctx context.Context,
	db *sql.DB,
	fn GoMigrationNoTx,
	version int64,
	direction bool,
	recordVersion bool,
) error {
	if fn != nil {
		// Run go migration function.
		if err := fn(db); err != nil {
			return fmt.Errorf("failed to run go migration: %w", err)
		}
	}
	if recordVersion {
		return insertOrDeleteVersionNoTx(ctx, db, version, direction)
	}
	return nil
}

func runGoMigration(
	ctx context.Context,
	db *sql.DB,
	fn GoMigration,
	version int64,
	direction bool,
	recordVersion bool,
) error {
	if fn == nil && !recordVersion {
		return nil
	}
	tx, err := db.Begin()
	if err != nil {
		return fmt.Errorf("failed to begin transaction: %w", err)
	}
	if fn != nil {
		// Run go migration function.
		if err := fn(tx); err != nil {
			_ = tx.Rollback()
			return fmt.Errorf("failed to run go migration: %w", err)
		}
	}
	if recordVersion {
		if err := insertOrDeleteVersion(ctx, tx, version, direction); err != nil {
			_ = tx.Rollback()
			return fmt.Errorf("failed to update version: %w", err)
		}
	}
	if err := tx.Commit(); err != nil {
		return fmt.Errorf("failed to commit transaction: %w", err)
	}
	return nil
}

func insertOrDeleteVersion(ctx context.Context, tx *sql.Tx, version int64, direction bool) error {
	if direction {
		return store.InsertVersion(ctx, tx, version)
	}
	return store.DeleteVersion(ctx, tx, version)
}

func insertOrDeleteVersionNoTx(ctx context.Context, db *sql.DB, version int64, direction bool) error {
	if direction {
		return store.InsertVersionNoTx(ctx, db, version)
	}
	return store.DeleteVersionNoTx(ctx, db, version)
}

// NumericComponent looks for migration scripts with names in the form:
// XXX_descriptivename.ext where XXX specifies the version number
// and ext specifies the type of migration
func NumericComponent(name string) (int64, error) {
	base := filepath.Base(name)

	if ext := filepath.Ext(base); ext != ".go" && ext != ".sql" {
		return 0, errors.New("not a recognized migration file type")
	}

	idx := strings.Index(base, "_")
	if idx < 0 {
		return 0, errors.New("no filename separator '_' found")
	}

	n, e := strconv.ParseInt(base[:idx], 10, 64)
	if e == nil && n <= 0 {
		return 0, errors.New("migration IDs must be greater than zero")
	}

	return n, e
}

func truncateDuration(d time.Duration) time.Duration {
	for _, v := range []time.Duration{
		time.Second,
		time.Millisecond,
		time.Microsecond,
	} {
		if d > v {
			return d.Round(v / time.Duration(100))
		}
	}
	return d
}<|MERGE_RESOLUTION|>--- conflicted
+++ resolved
@@ -48,46 +48,32 @@
 }
 
 // Up runs an up migration.
-<<<<<<< HEAD
 func (m *Migration) Up(db *sql.DB, opts ...MigrationOptionsFunc) error {
+	ctx := context.Background()
 	option := &migrationOptions{}
 	for _, f := range opts {
 		f(option)
 	}
-	if err := m.run(db, true /* direction */, option.isDryRun); err != nil {
-=======
-func (m *Migration) Up(db *sql.DB) error {
+	if err := m.run(ctx, db, true /* direction */, option.isDryRun); err != nil {
+		return err
+	}
+	return nil
+}
+
+// Down runs a down migration.
+func (m *Migration) Down(db *sql.DB, opts ...MigrationOptionsFunc) error {
 	ctx := context.Background()
-	if err := m.run(ctx, db, true); err != nil {
->>>>>>> e2ecb28d
-		return err
-	}
-	return nil
-}
-
-// Down runs a down migration.
-<<<<<<< HEAD
-func (m *Migration) Down(db *sql.DB, opts ...MigrationOptionsFunc) error {
 	option := &migrationOptions{}
 	for _, f := range opts {
 		f(option)
 	}
-	if err := m.run(db, false /* direction */, option.isDryRun); err != nil {
-=======
-func (m *Migration) Down(db *sql.DB) error {
-	ctx := context.Background()
-	if err := m.run(ctx, db, false); err != nil {
->>>>>>> e2ecb28d
+	if err := m.run(ctx, db, false /* direction */, option.isDryRun); err != nil {
 		return err
 	}
 	return nil
 }
 
-<<<<<<< HEAD
-func (m *Migration) run(db *sql.DB, direction bool, isDryRun bool) error {
-=======
-func (m *Migration) run(ctx context.Context, db *sql.DB, direction bool) error {
->>>>>>> e2ecb28d
+func (m *Migration) run(ctx context.Context, db *sql.DB, direction bool, isDryRun bool) error {
 	switch filepath.Ext(m.Source) {
 	case ".sql":
 		f, err := baseFS.Open(m.Source)
