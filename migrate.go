package goose

import (
	"context"
	"database/sql"
	"errors"
	"fmt"
	"io/fs"
	"math"
	"path"
	"runtime"
	"sort"
	"strings"
	"time"
)

var (
	// ErrNoCurrentVersion when a current migration version is not found.
	ErrNoCurrentVersion = errors.New("no current version found")
	// ErrNoNextVersion when the next migration version is not found.
	ErrNoNextVersion = errors.New("no next version found")
	// MaxVersion is the maximum allowed version.
	MaxVersion int64 = math.MaxInt64

	registeredGoMigrations = map[int64]*Migration{}
)

// Migrations slice.
type Migrations []*Migration

// helpers so we can use pkg sort
func (ms Migrations) Len() int      { return len(ms) }
func (ms Migrations) Swap(i, j int) { ms[i], ms[j] = ms[j], ms[i] }
func (ms Migrations) Less(i, j int) bool {
	if ms[i].Version == ms[j].Version {
		panic(fmt.Sprintf("goose: duplicate version %v detected:\n%v\n%v", ms[i].Version, ms[i].Source, ms[j].Source))
	}
	return ms[i].Version < ms[j].Version
}

// Current gets the current migration.
func (ms Migrations) Current(current int64) (*Migration, error) {
	for i, migration := range ms {
		if migration.Version == current {
			return ms[i], nil
		}
	}

	return nil, ErrNoCurrentVersion
}

// Next gets the next migration.
func (ms Migrations) Next(current int64) (*Migration, error) {
	for i, migration := range ms {
		if migration.Version > current {
			return ms[i], nil
		}
	}

	return nil, ErrNoNextVersion
}

// Previous : Get the previous migration.
func (ms Migrations) Previous(current int64) (*Migration, error) {
	for i := len(ms) - 1; i >= 0; i-- {
		if ms[i].Version < current {
			return ms[i], nil
		}
	}

	return nil, ErrNoNextVersion
}

// Last gets the last migration.
func (ms Migrations) Last() (*Migration, error) {
	if len(ms) == 0 {
		return nil, ErrNoNextVersion
	}

	return ms[len(ms)-1], nil
}

// Versioned gets versioned migrations.
func (ms Migrations) versioned() (Migrations, error) {
	var migrations Migrations

	// assume that the user will never have more than 19700101000000 migrations
	for _, m := range ms {
		// parse version as timestamp
		versionTime, err := time.Parse(timestampFormat, fmt.Sprintf("%d", m.Version))

		if versionTime.Before(time.Unix(0, 0)) || err != nil {
			migrations = append(migrations, m)
		}
	}

	return migrations, nil
}

// Timestamped gets the timestamped migrations.
func (ms Migrations) timestamped() (Migrations, error) {
	var migrations Migrations

	// assume that the user will never have more than 19700101000000 migrations
	for _, m := range ms {
		// parse version as timestamp
		versionTime, err := time.Parse(timestampFormat, fmt.Sprintf("%d", m.Version))
		if err != nil {
			// probably not a timestamp
			continue
		}

		if versionTime.After(time.Unix(0, 0)) {
			migrations = append(migrations, m)
		}
	}
	return migrations, nil
}

func (ms Migrations) String() string {
	str := ""
	for _, m := range ms {
		str += fmt.Sprintln(m)
	}
	return str
}

// GoMigration is a Go migration func that is run within a transaction.
type GoMigration func(tx *sql.Tx) error

// GoMigrationNoTx is a Go migration func that is run outside a transaction.
type GoMigrationNoTx func(db *sql.DB) error

// AddMigration adds Go migrations.
func AddMigration(up, down GoMigration) {
	_, filename, _, _ := runtime.Caller(1)
	AddNamedMigration(filename, up, down)
}

// AddNamedMigration adds named Go migrations.
func AddNamedMigration(filename string, up, down GoMigration) {
	if err := register(filename, true, up, down, nil, nil); err != nil {
		panic(err)
	}
}

// AddMigrationNoTx adds Go migrations that will be run outside transaction.
func AddMigrationNoTx(up, down GoMigrationNoTx) {
	_, filename, _, _ := runtime.Caller(1)
	AddNamedMigrationNoTx(filename, up, down)
}

// AddNamedMigrationNoTx adds named Go migrations that will be run outside transaction.
func AddNamedMigrationNoTx(filename string, up, down GoMigrationNoTx) {
	if err := register(filename, false, nil, nil, up, down); err != nil {
		panic(err)
	}
}

func register(
	filename string,
	useTx bool,
	up, down GoMigration,
	upNoTx, downNoTx GoMigrationNoTx,
) error {
	// Sanity check caller did not mix tx and non-tx based functions.
	if (up != nil || down != nil) && (upNoTx != nil || downNoTx != nil) {
		return fmt.Errorf("cannot mix tx and non-tx based go migrations functions")
	}
	v, _ := NumericComponent(filename)
	if existing, ok := registeredGoMigrations[v]; ok {
		return fmt.Errorf("failed to add migration %q: version %d conflicts with %q",
			filename,
			v,
			existing.Source,
		)
	}
	// Add to global as a registered migration.
	registeredGoMigrations[v] = &Migration{
		Version:    v,
		Next:       -1,
		Previous:   -1,
		Registered: true,
		Source:     filename,
		UseTx:      useTx,
		UpFn:       up,
		DownFn:     down,
		UpFnNoTx:   upNoTx,
		DownFnNoTx: downNoTx,
	}
	return nil
}

func collectMigrationsFS(fsys fs.FS, dirpath string, current, target int64) (Migrations, error) {
	if _, err := fs.Stat(fsys, dirpath); errors.Is(err, fs.ErrNotExist) {
		return nil, fmt.Errorf("%s directory does not exist", dirpath)
	}

	var migrations Migrations

	// SQL migration files.
	sqlMigrationFiles, err := fs.Glob(fsys, path.Join(dirpath, "*.sql"))
	if err != nil {
		return nil, err
	}
	for _, file := range sqlMigrationFiles {
		v, err := NumericComponent(file)
		if err != nil {
			return nil, fmt.Errorf("could not parse SQL migration file %q: %w", file, err)
		}
		if versionFilter(v, current, target) {
			migration := &Migration{Version: v, Next: -1, Previous: -1, Source: file}
			migrations = append(migrations, migration)
		}
	}

	// Go migrations registered via goose.AddMigration().
	for _, migration := range registeredGoMigrations {
		v, err := NumericComponent(migration.Source)
		if err != nil {
			return nil, fmt.Errorf("could not parse go migration file %q: %w", migration.Source, err)
		}
		if versionFilter(v, current, target) {
			migrations = append(migrations, migration)
		}
	}

	// Go migration files
	goMigrationFiles, err := fs.Glob(fsys, path.Join(dirpath, "*.go"))
	if err != nil {
		return nil, err
	}
	for _, file := range goMigrationFiles {
		v, err := NumericComponent(file)
		if err != nil {
			continue // Skip any files that don't have version prefix.
		}

		if strings.HasSuffix(file, "_test.go") {
			continue // Skip Go test files.
		}

		// Skip migrations already existing migrations registered via goose.AddMigration().
		if _, ok := registeredGoMigrations[v]; ok {
			continue
		}

		if versionFilter(v, current, target) {
			migration := &Migration{Version: v, Next: -1, Previous: -1, Source: file, Registered: false}
			migrations = append(migrations, migration)
		}
	}

	migrations = sortAndConnectMigrations(migrations)

	return migrations, nil
}

// CollectMigrations returns all the valid looking migration scripts in the
// migrations folder and go func registry, and key them by version.
func CollectMigrations(dirpath string, current, target int64) (Migrations, error) {
	return collectMigrationsFS(baseFS, dirpath, current, target)
}

func sortAndConnectMigrations(migrations Migrations) Migrations {
	sort.Sort(migrations)

	// now that we're sorted in the appropriate direction,
	// populate next and previous for each migration
	for i, m := range migrations {
		prev := int64(-1)
		if i > 0 {
			prev = migrations[i-1].Version
			migrations[i-1].Next = m.Version
		}
		migrations[i].Previous = prev
	}

	return migrations
}

func versionFilter(v, current, target int64) bool {

	if target > current {
		return v > current && v <= target
	}

	if target < current {
		return v <= current && v > target
	}

	return false
}

// EnsureDBVersion retrieves the current version for this DB.
// Create and initialize the DB version table if it doesn't exist.
func EnsureDBVersion(db *sql.DB) (int64, error) {
	ctx := context.Background()
	dbMigrations, err := store.ListMigrations(ctx, db)
	if err != nil {
		return 0, createVersionTable(ctx, db)
	}
	// The most recent record for each migration specifies
	// whether it has been applied or rolled back.
	// The first version we find that has been applied is the current version.
	//
	// TODO(mf): for historic reasons, we continue to use the is_applied column,
	// but at some point we need to deprecate this logic and ideally remove
	// this column.
	//
	// For context, see:
	// https://github.com/pressly/goose/pull/131#pullrequestreview-178409168
	//
	// The dbMigrations list is expected to be ordered by descending ID. But
	// in the future we should be able to query the last record only.
	skipLookup := make(map[int64]struct{})
	for _, m := range dbMigrations {
		// Have we already marked this version to be skipped?
		if _, ok := skipLookup[m.VersionID]; ok {
			continue
		}
		// If version has been applied we are done.
		if m.IsApplied {
			return m.VersionID, nil
		}
		// Latest version of migration has not been applied.
		skipLookup[m.VersionID] = struct{}{}
	}
	return 0, ErrNoNextVersion
}

<<<<<<< HEAD
type createVersionTableSupported interface {
	createVersionTable(db *sql.DB) error
}

// Create the db version table
// and insert the initial 0 value into it
func createVersionTable(db *sql.DB) error {
	d := GetDialect()
	dd, ok := d.(createVersionTableSupported)
	if ok {
		return dd.createVersionTable(db)
	}

=======
// createVersionTable creates the db version table and inserts the
// initial 0 value into it.
func createVersionTable(ctx context.Context, db *sql.DB) error {
>>>>>>> baaec139
	txn, err := db.Begin()
	if err != nil {
		return err
	}
<<<<<<< HEAD

	if _, err := txn.Exec(d.createVersionTableSQL()); err != nil {
=======
	if err := store.CreateVersionTable(ctx, txn); err != nil {
>>>>>>> baaec139
		_ = txn.Rollback()
		return err
	}
	if err := store.InsertVersion(ctx, txn, 0); err != nil {
		_ = txn.Rollback()
		return err
	}
	return txn.Commit()
}

// GetDBVersion is an alias for EnsureDBVersion, but returns -1 in error.
func GetDBVersion(db *sql.DB) (int64, error) {
	version, err := EnsureDBVersion(db)
	if err != nil {
		return -1, err
	}

	return version, nil
}<|MERGE_RESOLUTION|>--- conflicted
+++ resolved
@@ -329,35 +329,14 @@
 	return 0, ErrNoNextVersion
 }
 
-<<<<<<< HEAD
-type createVersionTableSupported interface {
-	createVersionTable(db *sql.DB) error
-}
-
-// Create the db version table
-// and insert the initial 0 value into it
-func createVersionTable(db *sql.DB) error {
-	d := GetDialect()
-	dd, ok := d.(createVersionTableSupported)
-	if ok {
-		return dd.createVersionTable(db)
-	}
-
-=======
 // createVersionTable creates the db version table and inserts the
 // initial 0 value into it.
 func createVersionTable(ctx context.Context, db *sql.DB) error {
->>>>>>> baaec139
 	txn, err := db.Begin()
 	if err != nil {
 		return err
 	}
-<<<<<<< HEAD
-
-	if _, err := txn.Exec(d.createVersionTableSQL()); err != nil {
-=======
 	if err := store.CreateVersionTable(ctx, txn); err != nil {
->>>>>>> baaec139
 		_ = txn.Rollback()
 		return err
 	}
