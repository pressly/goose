package goose

import (
	"database/sql"
	"errors"
	"fmt"
	"os"
	"path/filepath"
	"text/template"
	"time"
)

type tmplVars struct {
	Version   string
	CamelName string
}

var (
	sequential = false
)

// SetSequential set whether to use sequential versioning instead of timestamp based versioning
func SetSequential(s bool) {
	sequential = s
}

<<<<<<< HEAD
// CreateWithTemplate writes a new blank migration file.
func CreateWithTemplate(db *sql.DB, dir string, tmpl *template.Template, name, migrationType string, flags ...string) error {
	var version string
=======
// Create writes a new blank migration file.
func CreateWithTemplate(db *sql.DB, dir string, tmpl *template.Template, name, migrationType string) error {
	version := time.Now().Format(timestampFormat)

>>>>>>> 4e04e08c
	if sequential {
		// always use DirFS here because it's modifying operation
		migrations, err := collectMigrationsFS(osFS{}, dir, minVersion, maxVersion)
		if err != nil && !errors.Is(err, ErrNoMigrationFiles) {
			return err
		}

		vMigrations, err := migrations.versioned()
		if err != nil {
			return err
		}

		if last, err := vMigrations.Last(); err == nil {
			version = fmt.Sprintf(seqVersionTemplate, last.Version+1)
		} else {
			version = fmt.Sprintf(seqVersionTemplate, int64(1))
		}
	}

	filename := fmt.Sprintf("%v_%v.%v", version, snakeCase(name), migrationType)

	if tmpl == nil {
		if migrationType == "go" {
			tmpl = goSQLMigrationTemplate
			for _, f := range flags {
				if f == "--no-tx" {
					tmpl = goSQLNoTxMigrationTemplate
				}
			}
		} else {
			tmpl = sqlMigrationTemplate
		}
	}

	path := filepath.Join(dir, filename)
	if _, err := os.Stat(path); !os.IsNotExist(err) {
		return fmt.Errorf("failed to create migration file: %w", err)
	}

	f, err := os.Create(path)
	if err != nil {
		return fmt.Errorf("failed to create migration file: %w", err)
	}
	defer f.Close()

	vars := tmplVars{
		Version:   version,
		CamelName: camelCase(name),
	}
	if err := tmpl.Execute(f, vars); err != nil {
		return fmt.Errorf("failed to execute tmpl: %w", err)
	}

	log.Printf("Created new file: %s\n", f.Name())
	return nil
}

// Create writes a new blank migration file.
func Create(db *sql.DB, dir, name, migrationType string, flags ...string) error {
	return CreateWithTemplate(db, dir, nil, name, migrationType, flags...)
}

var sqlMigrationTemplate = template.Must(template.New("goose.sql-migration").Parse(`-- +goose Up
-- +goose StatementBegin
SELECT 'up SQL query';
-- +goose StatementEnd

-- +goose Down
-- +goose StatementBegin
SELECT 'down SQL query';
-- +goose StatementEnd
`))

var goSQLMigrationTemplate = template.Must(template.New("goose.go-migration").Parse(`package migrations

import (
	"context"
	"database/sql"
	"github.com/pressly/goose/v3"
)

func init() {
	goose.AddMigrationContext(up{{.CamelName}}, down{{.CamelName}})
}

func up{{.CamelName}}(ctx context.Context, tx *sql.Tx) error {
	// This code is executed when the migration is applied.
	return nil
}

func down{{.CamelName}}(ctx context.Context, tx *sql.Tx) error {
	// This code is executed when the migration is rolled back.
	return nil
}
`))

var goSQLNoTxMigrationTemplate = template.Must(template.New("goose.go-migration").Parse(`package migrations

import (
	"database/sql"
	"github.com/pressly/goose/v3"
)

func init() {
	goose.AddMigrationNoTx(up{{.CamelName}}, down{{.CamelName}})
}

func up{{.CamelName}}(db *sql.DB) error {
	// This code is executed when the migration is applied.
	return nil
}

func down{{.CamelName}}(db *sql.DB) error {
	// This code is executed when the migration is rolled back.
	return nil
}
`))<|MERGE_RESOLUTION|>--- conflicted
+++ resolved
@@ -24,17 +24,11 @@
 	sequential = s
 }
 
-<<<<<<< HEAD
 // CreateWithTemplate writes a new blank migration file.
 func CreateWithTemplate(db *sql.DB, dir string, tmpl *template.Template, name, migrationType string, flags ...string) error {
-	var version string
-=======
-// Create writes a new blank migration file.
-func CreateWithTemplate(db *sql.DB, dir string, tmpl *template.Template, name, migrationType string) error {
 	version := time.Now().Format(timestampFormat)
 
->>>>>>> 4e04e08c
-	if sequential {
+  if sequential {
 		// always use DirFS here because it's modifying operation
 		migrations, err := collectMigrationsFS(osFS{}, dir, minVersion, maxVersion)
 		if err != nil && !errors.Is(err, ErrNoMigrationFiles) {
