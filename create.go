--- conflicted
+++ resolved
@@ -26,7 +26,7 @@
 
 // Create writes a new blank migration file.
 func CreateWithTemplate(db *sql.DB, dir string, tmpl *template.Template, name, migrationType string) error {
-	version := time.Now().Format(timestampFormat)
+	version := time.Now().UTC().Format(timestampFormat)
 
 	if sequential {
 		// always use DirFS here because it's modifying operation
@@ -45,11 +45,6 @@
 		} else {
 			version = fmt.Sprintf(seqVersionTemplate, int64(1))
 		}
-<<<<<<< HEAD
-	} else {
-		version = time.Now().UTC().Format(timestampFormat)
-=======
->>>>>>> 6e43ae92
 	}
 
 	filename := fmt.Sprintf("%v_%v.%v", version, snakeCase(name), migrationType)
