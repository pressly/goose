--- conflicted
+++ resolved
@@ -10,7 +10,6 @@
 )
 
 var (
-<<<<<<< HEAD
 	flags    = flag.NewFlagSet("goose", flag.ExitOnError)
 	dir      = flags.String("dir", ".", "directory with migration files")
 	table    = flags.String("table", "goose_db_version", "migrations table name")
@@ -18,14 +17,6 @@
 	help     = flags.Bool("h", false, "print help")
 	version  = flags.Bool("version", false, "print version")
 	certfile = flags.String("certfile", "", "file path to root CA's certificates in pem format (only support on mysql)")
-=======
-	flags   = flag.NewFlagSet("goose", flag.ExitOnError)
-	dir     = flags.String("dir", ".", "directory with migration files")
-	table   = flags.String("table", "goose_db_version", "migrations table name")
-	verbose = flags.Bool("v", false, "enable verbose mode")
-	help    = flags.Bool("h", false, "print help")
-	version = flags.Bool("version", false, "print version")
->>>>>>> 5ec9f603
 )
 
 func main() {
